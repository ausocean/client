/*
  Name:
    NetSender - an Arduino library for sending measured values to the cloud and writing values from the cloud.
      
  License:
    Copyright (C) 2017-2025 The Australian Ocean Lab (AusOcean).

    This file is part of NetSender. NetSender is free software: you can
    redistribute it and/or modify it under the terms of the GNU
    General Public License as published by the Free Software
    Foundation, either version 3 of the License, or (at your option)
    any later version.

    NetSender is distributed in the hope that it will be useful,
    but WITHOUT ANY WARRANTY; without even the implied warranty of
    MERCHANTABILITY or FITNESS FOR A PARTICULAR PURPOSE.  See the
    GNU General Public License for more details.

    You should have received a copy of the GNU General Public License
    along with NetSender in gpl.txt.  If not, see
    <http://www.gnu.org/licenses/>.
*/

#include <stdlib.h>
#include <limits.h>
#include <string.h>
#include <ctype.h>
#include <cstdarg>
#include <cstdio>

#if defined ESP8266 || defined ESP32
#include <EEPROM.h>
#endif
#ifdef __linux__
#include "nonarduino.h"
#endif

#include "NetSender.h"

namespace NetSender {

// Hardware constants.
#ifdef ESP8266
#define ALARM_PIN              0    // GPIO pin corresponding to the alarm LED (red).
#define ALARM_LEVEL            LOW  // Level indicating an alarm state.
#define NAV_PIN                2    // GPIO pin corresponding to nav light (yellow).
#define STATUS_PIN             2    // GPIO pin corresponding to status LED (blue).
#define BAT_PIN                0    // Analog pin that measures battery voltage.
#define DUTY_CYCLE             150  // Duty cycle used when flashing STATUS_PIN.
#endif
#if defined ESP32 || defined __linux__
#define ALARM_PIN              5    // GPIO pin corresponding to the alarm LED (red).
#define ALARM_LEVEL            HIGH // Level indicating an alarm state.
#define NAV_PIN                19   // GPIO pin corresponding to nav light (yellow).
#define STATUS_PIN             23   // GPIO pin corresponding to status LED (blue).
#define BAT_PIN                4    // Analog pin that measures battery voltage.
#define DUTY_CYCLE             50   // Duty cycle used when flashing STATUS_PIN.
#endif
#define NUM_RELAYS             4    // Number of relays.

// Default values.
#define PEAK_VOLTAGE           845  // Default peak voltage, approximately 25.6V.
#define AUTO_RESTART           600  // Elapsed seconds (10 mins) for automatic restart after an alarm.

#define RETRY_PERIOD           5    // Seconds between retrying after a failure.

// Status codes define how many times the status LED is flashed for the given condition.
enum statusCode {
  statusOK           = 1,
  statusConfigError  = 2,
  statusWiFiError    = 3,
  statusConfigUpdate = 4,
  statusVoltageAlarm = 5,
  statusRestart      = 6,
};

const char* PvNames[] = {
  "LogLevel",
  "Pulses",
  "PulseWidth",
  "PulseDutyCycle",
  "PulseCycle",
  "AutoRestart",
  "AlarmPeriod",
  "AlarmNetwork",
  "AlarmVoltage",
  "AlarmRecoveryVoltage",
  "PeakVoltage"
};

// X pins
enum xIndex {
  xSizeBW,
  xDownBW,
  xUpBW,
  x3,
  x4,
  x5,
  x6,
  x7,
  x8,
  x9,
  xBat,
  xAlarmed,
  xAlarms,
  xBoot,
  xPulseSuppress,
  xMax
};

// PowerPin describes a power pin, i.e., a pin controlling a relay.
typedef struct {
  int pin;          // GPIO pin connected to the relay.
  const char *var;  // Boolean variable that actuates the relay.
  bool on;          // Default logic level.
} PowerPin;

// Power pins.
// NB: Update this array if the controller board is revised.
// Power0 controls network equipment and should be on by default.
#ifdef ESP8266
PowerPin PowerPins[] = {
  {0,  "Power0", true},
  {16, "Power1", false},
  {14, "Power2", false},
  {15, "Power3", false},
};
#endif
#if defined ESP32 || defined __linux__
PowerPin PowerPins[] = {
  {18, "Power0", true},
  {32, "Power1", false},
  {33, "Power2", false},
  {25, "Power3", false},
};
#endif

// Variable types, which include both persistent vars and vars associated with power pins. PulseSuppress is included for convenience.
const char* VarTypes = "{\"LogLevel\":\"uint\", \"Pulses\":\"uint\", \"PulseWidth\":\"uint\", \"PulseDutyCycle\":\"uint\", \"PulseCycle\":\"uint\", \"AutoRestart\":\"uint\", \"AlarmPeriod\":\"uint\", \"AlarmNetwork\":\"uint\", \"AlarmVoltage\":\"uint\", \"AlarmRecoveryVoltage\":\"uint\", \"PeakVoltage\":\"uint\", \"Power0\":\"bool\", \"Power1\":\"bool\", \"Power2\":\"bool\", \"Power3\":\"bool\", \"PulseSuppress\":\"bool\"}";

const char* logLevels[] = {"", "Error", "Warning", "Info", "Debug"};

// Device errors, used to convey abnormal states.
namespace error {
  constexpr const char* None = "";
  constexpr const char* LowVoltage = "LowVoltage";
}

// Exported globals.
bool Configured = false;
char MacAddress[MAC_SIZE];
Configuration Config;
ReaderFunc ExternalReader = NULL;
ReaderFunc BinaryReader = NULL;
int VarSum = 0;
HandlerManager Handlers;
<<<<<<< HEAD
unsigned long StartTime = 0;
=======
BaseHandler *Handler;
String Error = error::None;
>>>>>>> db8011fc

// Other globals.
static int XPin[xMax] = {100000, 0, 0, 0, 0, 0, 0, 0, 0, 0, -1, 0, 0, 0, 0};
static unsigned long Time = 0;
static unsigned long AlarmedTime = 0;
static int SimulatedBat = 0;

// Utilities:

// log prints a message if the given level is less than or equal to the LogLevel var level,
// or if the system is not yet configured.
void log(LogLevel level, const char* format, ...) {
  if (Configured && (level > Config.vars[pvLogLevel] || level < logNone)) {
    return;
  }

  printf("%s: ", logLevels[level]);
  va_list args;
  va_start(args, format);
  vprintf(format, args);
  va_end(args);
  printf("\n");
}

// padcopy copies a string, padding with null characters
void padCopy(char * dst, const char * src, size_t size) {
  int ii = 0;
  for (; ii < size - 1 && ii < strlen(src); ii++) {
    dst[ii] = src[ii];
  }
  for (; ii < size; ii++) {
    dst[ii]  = '\0';
  }
}

// fmtLevel formats a logic level as a string.
const char * fmtLevel(int level) {
  switch (level) {
  case LOW:
    return "LOW";
  case HIGH:
    return "HIGH";
  default:
    return "";
  }
}

// extractJson gets a string or integer value from JSON.
// NB: This is NOT a general-purpose JSON parser.
bool extractJson(String json, const char * name, String& value) {
  int finish, start = json.indexOf(String("\"") + String(name) + "\"");
  if (start == -1) return false;
  start += strlen(name) + 3; // skip quotes and colon
  while (json.charAt(start) == ' ') {
    start++;
  }
  switch (json.charAt(start)) {
  case '-': case '0': case '1': case '2': case '3': case '4': case '5': case '6': case '7': case '8': case '9':
    finish = json.indexOf(',', start);
    break;
  case '"':
    finish = json.indexOf('"', ++start);
    break;
  default:
    return false;
  }
  if (finish == -1) finish = json.length();
  value = json.substring(start, finish);
  return true;
}

// Initializing and reading/writing pins:

// getPowerPin returns the power pin for the given pin number, else NULL.
PowerPin * getPowerPin(int pin) {
  for (int ii = 0; ii < NUM_RELAYS; ii++) {
    if (PowerPins[ii].pin == pin) {
      return &PowerPins[ii];
    }
  }
  return NULL;
}
// isValidPinName returns true if the given name is the letter A, D,
// or X followed by one or two digits, or false otherwise. If len is
// zero, the name must be null-terminated.
bool isValidPinName(const char *name, size_t len) {
  if (len == 0) {
    len = strlen(name);
  }
  if (len > PIN_SIZE-1) {
    return false;
  }
  switch(name[0]) {
  case 'A':
  case 'D':
  case 'X':
    if (!isdigit(name[1])) {
      return false;
    }
    if (len == 2) {
      return true; // Single-digit pin.
    }
    if (!isdigit(name[2])) {
      return false;
    }
    return true; // Double-digit pin.
  }
  return false;
}

// checkPins returns the number of valid comma-separated pin names, or
// -1 if any pin is invalid or the number of pins exceeds MAX_PINS.
int checkPins(const char * names) {
  const char *start = names;
  int ii = 0;
  while (*start != '\0') {
    const char * finish = strchr(start, ',');
    if (finish == NULL) {
      if (!isValidPinName(start, 0)) {
        return -1;
      }
      ii++;
      break;
    }
    if (!isValidPinName(start, finish-start)) {
      return -1;
    }
    ii++;
    start = finish + 1;
  }
  if (ii > MAX_PINS) {
    return -1;
  }
  return ii;
}

// setPins sets pin names in the Pin array from comma-separated names, clears unused pins and returns the size in use.
// NB: Silently ignores invalid pins, which should have been checked previously.
int setPins(const char * names, Pin * pins) {
  const char *start = names;
  int ii = 0;
  while (*start != '\0' && ii < MAX_PINS) {
    const char * finish = strchr(start, ',');
    if (finish == NULL) {
      if (isValidPinName(start, 0)) {
        strcpy(pins[ii].name, start);
        ii++;
      }
      break;
    }
    size_t len = finish - start;
    if (isValidPinName(start, len)) {
      strncpy(pins[ii].name, start, len);
      pins[ii].name[len] = '\0';
      ii++;
    }
    start = finish + 1;
  }
  int sz = ii;
  for (; ii < MAX_PINS; ii++) {
    pins[ii].name[0] = '\0';
  }
  return sz;
}

// resetPowerPins resets all power pins and writes the ESP32 alarm pin.
// When alarm is true, all pins are set to LOW regardless of their default level.
// For the ESP32, the separate alarm pin is also set.
void resetPowerPins(bool alarm) {
  int level;
  for (int ii = 0; ii < NUM_RELAYS; ii++) {
    level = PowerPins[ii].on ? HIGH : LOW;
    if (alarm) {
      level = LOW;
    }
    pinMode(PowerPins[ii].pin, OUTPUT);
    digitalWrite(PowerPins[ii].pin, level);
    log(logDebug, "Set power pin: D%d %s", PowerPins[ii].pin, fmtLevel(level));
  }
#ifdef ESP32
  level = alarm ? ALARM_LEVEL : !ALARM_LEVEL;
  pinMode(ALARM_PIN, OUTPUT);
  digitalWrite(ALARM_PIN, level);
  log(logDebug, "Set alarm pin: D%d %s", ALARM_PIN, fmtLevel(level));
#endif
}

// initPins initializes digital pins. On startup, power pins are also initialized.
void initPins(bool startup) {
  log(logDebug, "Initializing pins");
  Pin pins[MAX_PINS];

  for (int ii = 0, sz = setPins(Config.inputs, pins); ii < sz; ii++) {
    if (pins[ii].name[0] == 'D' || pins[ii].name[0] == 'A') {
      int pn = atoi(pins[ii].name + 1);
      pinMode(pn, INPUT);
      log(logDebug, "Set %s as INPUT", pins[ii].name);
    }
  }

  for (int ii = 0, sz = setPins(Config.outputs, pins); ii < sz; ii++) {
    if (pins[ii].name[0] == 'D') {
      int pn = atoi(pins[ii].name + 1);
      log(logDebug, "Set %s as OUTPUT", pins[ii].name);
      pinMode(pn, OUTPUT);
    }
  }

  if (startup) {
    resetPowerPins(false);
  }
}

// readPin reads a pin value and returns it, or -1 upon error.
// The data field will be set in the case of binary data, otherwise it will be NULL.
// When SimulatedBat is non-zero, this value is returned as the value for BAT_PIN one time only.
// The following call to read BAT_PIN will therefore always return the actual value.
int readPin(Pin * pin) {
  int pn = atoi(pin->name + 1);
  pin->value = -1;
  pin->data = NULL;
  switch (pin->name[0]) {
  case 'A':
    if (pn == BAT_PIN && SimulatedBat != 0) {
      log(logDebug, "Simulating battery voltage");
      pin->value = SimulatedBat;
      SimulatedBat = 0;
    } else {
      pin->value = analogRead(pn);
    }
    break;
  case 'B':
    if (BinaryReader != NULL) {
      pin->value = (*BinaryReader)(pin);
    }
    break;
  case 'D':
    pin->value = digitalRead(pn);
    break;
  case 'X':
    if (pn >= 0 && pn < xMax) {
      pin->value = XPin[pn];
    } else if (ExternalReader != NULL) {
      pin->value = (*ExternalReader)(pin);
    }
    break;
  default:
    log(logWarning, "Invalid read from pin %s", pin->name);
    return -1;
  }
  log(logDebug, "Read %s=%d", pin->name, pin->value);
  return pin->value;
}

// setAlarmTimer sets/resets the alarm timer.
void setAlarmTimer(int level) {
  if (level == ALARM_LEVEL) {
    if (AlarmedTime == 0) {
      AlarmedTime = millis();
      log(logDebug, "Alarm timer ON");
    } else {
      log(logDebug, "Alarm timer continuing");
    }
  } else {
    log(logDebug, "Alarm timer OFF");
    AlarmedTime = 0;
  }
}

// writePin writes a pin, with writes to the alarm pin stopping/starting the alarm timer.
void writePin(Pin * pin) {
  int pn = atoi(pin->name + 1);
  PowerPin * pp;
  log(logDebug, "Write %s=%d", pin->name, pin->value);
  switch (pin->name[0]) {
  case 'A':
    analogWrite(pn, pin->value);
    break;
  case 'D':
    if (pn == ALARM_PIN) {
      // Set/reset the alarm timer when writing the alarm pin.
      setAlarmTimer(pin->value);
    }
    digitalWrite(pn, pin->value);
    break;
  case 'X':
    switch (pn) {
    case xBat:
      SimulatedBat = pin->value;
      log(logDebug, "Set simulated battery voltage: %d", pin->value);
      break;
    case xPulseSuppress:
      if (pin->value == 1) {
        XPin[xPulseSuppress] = 1;
      }
      break;
    }
    break;
  default:
    log(logWarning, "Invalid write to pin %s", pin->name);
  }
}

// pulsePin generates pulses on the given pin, with each pulse having
// the given width (seconds) and duty cycle (%), with the latter defaulting
// to 50. When the dutyCycle is greater than 100, we subtract 100 and
// pulse from HIGH to LOW instead of LOW to HIGH. In pulse suppression
// true, the equivalent delay is produced without actual pulses being
// generated.
void pulsePin(int pin, int pulses, int width, int dutyCycle=50) {
  int level = LOW;
  if (pulses <= 0) return;
  if (width <= 0 || pulses * width > Config.monPeriod) return;
  if (dutyCycle < 0 || dutyCycle > 200 ) return;
  if (XPin[xPulseSuppress]) {
    log(logDebug, "Pulse suppressed: %ds", pulses * width);
  } else {
    log(logDebug, "Pulsing %d,%d,%ds", pulses, width, dutyCycle);
  }
  if (dutyCycle == 0) {
    dutyCycle = 50;
  }
  if (dutyCycle > 100) {
    dutyCycle = dutyCycle - 100;
    level = HIGH;
  }
  width *= 1000; // in milliseconds
  int active = width * dutyCycle / 100;
  int timing[2] = {active, width - active};
  for (int ii = 0; ii < pulses * 2; ii++) {
    if (!XPin[xPulseSuppress]) {
      digitalWrite(pin, ii % 2 ? level : !level);
    }
    delay(timing[ii % 2]);
  }
}

//  cycles a digital pin on and off, unless ESP8266 is in pulse mode.
void cyclePin(int pin, int cycles) {
#ifdef ESP8266
  if (Config.vars[pvPulses] != 0) return;
#endif
  pulsePin(pin, cycles, 1, DUTY_CYCLE);
}

// EEPROM utilities:

// readConfig reads the configuration from EEPROM.
void readConfig(Configuration* config) {
  unsigned char *bytep = (unsigned char *)config;
  EEPROM.begin(sizeof(Configuration));
  for (int ii = 0; ii < sizeof(Configuration); ii++) {
    unsigned char ch = EEPROM.read(ii);
    if (ch == 255) {
      *bytep++ = '\0';
    } else {
      *bytep++ = ch;
    }
  }
  // Only clear the config if there's been a minor version change.
  if (config->version/10 != VERSION/10) {
    log(logDebug, "Clearing config with version %d", config->version);
    memset((unsigned char *)config, 0, sizeof(Configuration));
    config->version = VERSION;
  }
  if (config->monPeriod == 0) {
    config->monPeriod = RETRY_PERIOD;
  }
}

// printConfig prints our MAC address and current configuration.
void printConfig() {
  Serial.print(F("NetSender v")), Serial.println(VERSION);
  Serial.print(F("MAC address: ")), Serial.println(MacAddress);
  Serial.print(F("Configuration size: ")), Serial.println(sizeof(Configuration));
  Serial.print(F("Configration version: ")), Serial.println(Config.version);
  Serial.print(F("boot: ")), Serial.println(Config.boot);
  Serial.print(F("wifi: ")), Serial.println(Config.wifi);
  Serial.print(F("dkey: ")), Serial.println(Config.dkey);
  Serial.print(F("monPeriod: ")), Serial.println(Config.monPeriod);
  Serial.print(F("actPeriod: ")), Serial.println(Config.actPeriod);
  Serial.print(F("inputs: ")), Serial.println(Config.inputs);
  Serial.print(F("outputs: ")), Serial.println(Config.outputs);
  for (int ii = 0; ii < MAX_VARS; ii++) {
    Serial.print(PvNames[ii]), Serial.print(F("=")), Serial.println(Config.vars[ii]);
  }
  Serial.flush();
}

// writeConfig writes the configuration to EEPROM.
void writeConfig(Configuration* config) {
  unsigned char *bytep = (unsigned char *)config;
  log(logDebug, "Writing config");
  EEPROM.begin(sizeof(Configuration));
  for (int ii = 0; ii < sizeof(Configuration); ii++) {
    EEPROM.write(ii, *bytep++);
  }
  EEPROM.commit();
  log(logDebug, "Wrote config");
  printConfig();
}

// writeAlarm writes the alarm pin.
// The continuous param controls the alarm duration:
//   If true, the alarm duration is continuous (until canceled by an auto restart).
//   If false, the alarm is for AlarmPeriod seconds.
//   For a continuous alarms, power pins are reset,
//   but restoring power is left up to the normal actuation cycle.
//
// When alarm is false, alarms are cleared regardless of whether a
// particular alarm is enabled or not.
//
// Side effects:
//   XPin[xAlarmed], the alarm indicator, is true if the alarm is set, false otherwise.
//   XPin[xAlarms], the alarm count, is incremented each time the alarm is set.
//   AlarmedTime is set to the alarm start time.
void writeAlarm(bool alarm, bool continuous) {
  if (!alarm) {
    if (!XPin[xAlarmed]) {
      return; // Nothing to do
    }
    log(logDebug, "Cleared alarm");
    resetPowerPins(false);
    XPin[xAlarmed] = false;
    AlarmedTime = 0;
    return;
  }
  if (Config.vars[pvAlarmNetwork] == 0 && Config.vars[pvAlarmVoltage] == 0) {
    return;
  }
  log(logDebug, "Set alarm");
  resetPowerPins(true);
  XPin[xAlarms]++;

  if (continuous) {
    XPin[xAlarmed] = true;
    if (AlarmedTime == 0) {
      AlarmedTime = millis();
    }
    return;
  }

  // Alarm is temporary.
  log(logDebug, "Alarming for %ds", Config.vars[pvAlarmPeriod]);
  delay(Config.vars[pvAlarmPeriod] * 1000);
  log(logDebug, "Cleared temporary alarm");
  resetPowerPins(false);
  XPin[xAlarmed] = false;
}

// restart restarts the ESP8266, saving the reason, and raising an
// alarm before restarting when alarm is true.
void restart(bootReason reason, bool alarm) {
  log(logInfo, "**** Restarting (%d,%d) ****", reason, alarm);

  if (reason != Config.boot) {
    log(logDebug, "Writing boot reason: %d", reason);
    Config.boot = reason;
    writeConfig(&Config);
  }
  resetPowerPins(false);
  if (alarm) {
    writeAlarm(true, true);
    delay(2000);
  }
  cyclePin(STATUS_PIN, statusRestart);
  ESP.restart();
}

// request config, and return true upon success, or false otherwise
// Side effects:
//   Sets Configured global to true upon success.
// ToDo: Iterate if the request returns a reconfig request.
bool config() {
  String reply, error, param;
  bool reconfig;
  bool changed = false;
  Pin pins[2];

  // As of v160, var types (vt) are sent with config requests.
  strcpy(pins[0].name, "vt");
  pins[0].value = strlen(VarTypes);
  pins[0].data = (byte*)VarTypes;
  pins[1].name[0] = '\0';

  if (!Handler->request(RequestConfig, pins, NULL, &reconfig, reply) || extractJson(reply, "er", param)) {
    cyclePin(STATUS_PIN, statusConfigError);
    return false;
  } 
  log(logDebug, "Config response: %s", reply.c_str());

  if (extractJson(reply, "mp", param) && param.toInt() != Config.monPeriod) {
    Config.monPeriod = param.toInt();
    log(logDebug, "Mon. period changed: %d", Config.monPeriod);
    changed = true;
  }
  if (extractJson(reply, "ap", param) && param.toInt() != Config.actPeriod) {
    Config.actPeriod = param.toInt();
    log(logDebug, "Act. period changed: %d", Config.actPeriod);
    changed = true;
  }
  if (extractJson(reply, "wi", param) && param != Config.wifi) {
    padCopy(Config.wifi, param.c_str(), WIFI_SIZE);
    log(logDebug, "Wifi changed: %s", Config.wifi);
    changed = true;
  }
  if (extractJson(reply, "dk", param) && param != Config.dkey) {
    padCopy(Config.dkey, param.c_str(), DKEY_SIZE);
    log(logDebug, "Dkey changed: %s", Config.dkey);
    changed = true;
  }
  if (extractJson(reply, "ip", param) && param != Config.inputs) {
    if (checkPins(param.c_str()) >= 0) {
      padCopy(Config.inputs, param.c_str(), IO_SIZE);
      log(logDebug, "Inputs changed: %s", Config.inputs);
      changed = true;
    } else {
      log(logWarning, "Invalid inputs: %s", param.c_str());
    }
  }
  if (extractJson(reply, "op", param) && param != Config.outputs) {
    if (checkPins(param.c_str()) >= 0) {
      padCopy(Config.outputs, param.c_str(), IO_SIZE);
      log(logDebug, "Outputs changed: %s", Config.outputs);
      changed = true;
    } else {
      log(logWarning, "Invalid outputs: %s", param.c_str());
    }
  }

  if (changed) {
    writeConfig(&Config);
    initPins(false); // NB: Don't re-initalize power pins.
    cyclePin(STATUS_PIN, statusConfigUpdate);
  }
  Configured = true;
  return true;
}

// Retrieve vars from cloud, return the persistent vars and
// set changed to true if any persistent var has changed.
// Transient vars, such as "id" or "error" are not saved.
// Missing persistent vars default to 0, except for peak voltage and auto restart.
<<<<<<< HEAD
// Side effects:
//   - StartTime is set to supplied timestamp (ts), unless already set.
bool getVars(int vars[MAX_VARS], bool* changed) {
=======
bool getVars(int vars[MAX_VARS], bool* changed, bool* reconfig) {
>>>>>>> db8011fc
  String reply, error, id, mode, param, var;
  *changed = false;

  if (!Handler->request(RequestVars, NULL, NULL, reconfig, reply) || extractJson(reply, "er", param)) {
    return false;
  }
  auto hasId = extractJson(reply, "id", id);
  if (hasId) log(logDebug, "id=%s", id.c_str());

  var = hasId ? id + ".mode" : "mode";
  auto hasMode = extractJson(reply, var.c_str(), mode);
  if (hasMode) {
    auto h = Handlers.set(mode.c_str());
    if (h == NULL) {
      log(logWarning, "Invalid mode %s", mode.c_str());
    } else if (mode != Handler->name()) {
      log(logDebug, "updated mode=%s", mode.c_str());
      Handler = h;
    } // else mode unchanged
  }

  var = hasId ? id + ".error" : "error";
  auto hasError = extractJson(reply, var.c_str(), error);
  if (hasError) {
    // Server-initiated error change, useful for testing.
    log(logDebug, "error=%s", error.c_str());
    error = Error;
  }

  auto hasTs = extractJson(reply, "ts", param);
  if (hasTs) {
    log(logDebug, "ts=%s", param.c_str());
    if (StartTime != 0) {
      StartTime = strtoul(param.c_str(), NULL, 10);
      log(logInfo, "updated StartTime=%lu", StartTime);
    }
  }

  for  (int ii = 0; ii < MAX_VARS; ii++) {
    int val = 0;
    if (hasId) {
      var = id + '.' + String(PvNames[ii]);
      if (extractJson(reply, var.c_str(), param)) {
        val = param.toInt();
      }
    } else {
      if (extractJson(reply, PvNames[ii], param)) {
        val = param.toInt();
      }
    }

    // Set values for variables with non-zero defaults.
    if (val == 0) {
      switch (ii) {
      case pvPeakVoltage:
        val = PEAK_VOLTAGE;
        break;
      case pvAutoRestart:
        val = AUTO_RESTART;
        break;
      }
    }
    vars[ii] = val;

    log(logDebug, "%s=%d", PvNames[ii], vars[ii]);
    if (Config.vars[ii] != val) {
      *changed = true;
      log(logDebug, "%s=>%d", PvNames[ii], val);
     }
  }

  // Clamp alarm voltages so as to not exceed the peak voltage.
  if (vars[pvAlarmVoltage] > vars[pvPeakVoltage]) {
    vars[pvAlarmVoltage] = vars[pvPeakVoltage];
    if (Config.vars[pvAlarmVoltage] != vars[pvAlarmVoltage]) {
      *changed = true;
    }
  }
  if (vars[pvAlarmRecoveryVoltage] > vars[pvPeakVoltage]) {
    vars[pvAlarmRecoveryVoltage] = vars[pvPeakVoltage];
    if (Config.vars[pvAlarmRecoveryVoltage] != vars[pvAlarmRecoveryVoltage]) {
      *changed = true;
    }
  }

  return true;
}

// write vars
void writeVars(int vars[MAX_VARS]) {
  log(logDebug, "Writing vars");
  memcpy(Config.vars, vars, sizeof(Config.vars));
  writeConfig(&Config);
}

// init should be called from setup once
void init(void) {
  Serial.begin(115200);
  pinMode(ALARM_PIN, OUTPUT);
  pinMode(NAV_PIN, OUTPUT);
  pinMode(STATUS_PIN, OUTPUT);
#ifdef ESP8266
  digitalWrite(STATUS_PIN, HIGH);
#endif
  delay(2000);

  // Get Config.
  readConfig(&Config);

  // Get boot info.
  XPin[xBoot] = Config.boot;
  Serial.print(F("Boot reason: ")), Serial.println(Config.boot);

  // Initialize GPIO pins, including power pins.
  initPins(true);

  // Add handlers and set active handler.
  Handlers.add(new OnlineHandler);
  Handlers.add(new OfflineHandler);
  Handlers.set(mode::Online); // ToDo: Get mode from non-volatile memory.
}

// Pause to maintain timing accuracy, adjusting the timing lag in the process.
// Pulsed is how long we've pulsed in milliseconds, or the equivalent delay if suppressing pulses.
// If we're here because of a problem and we're not pulsing, we just pause long enough to retry,
// since timing accuracy is moot. If pulsing, we pause for the active time remaining this cycle,
// unless we're out of time.
bool pause(bool ok, unsigned long pulsed, long * lag) {
  Handler->disconnect();

  if (!ok && pulsed == 0) {
    log(logInfo, "Retrying in %ds", RETRY_PERIOD);
    delay(RETRY_PERIOD * 1000L);
    return ok;
  }

  unsigned long now = millis();
  long remaining = Config.actPeriod * 1000L - pulsed;
  *lag += (now - Time - pulsed);

  log(logDebug, "Pulsed time: %ums", pulsed);
  log(logDebug, "Total lag: %ldms", *lag);
  log(logDebug, "Run time: %ulms", now - Time);

  if (remaining > *lag) {
    remaining -= *lag;
    log(logDebug, "Pausing for %ldms", remaining);
    delay(remaining);
    *lag = 0;
  } else {
    log(logDebug, "Skipped pause");
  }
  return ok;
}

// setError notifies the service of an error and updates the Error global upon success.
bool setError(const char* error) {
  String reply;
  bool reconfig;
  auto prevError = Error;
  Error = error;
  if (Handler->request(RequestConfig, NULL, NULL, &reconfig, reply)) {
    log(logDebug, "error=%s", error);
    return true;
  }
  Error = prevError;
  log(logWarning, "Failed to notify service of error, error unchanged");
  return false;
}

// run should be called from loop until it returns true, e.g., 
//  while (!run(&varsum)) {
//    ;
//  }
// Connecting to WiFi is handled by the request handler (if required),
// but we call disconnect here to ensure WiFi is not left on.
// NB: pulse suppression must be re-enabled each cycle via the X14 pin.
bool run(int* varsum) {
  log(logDebug, "---- starting run cycle ----");
  Pin inputs[MAX_PINS], outputs[MAX_PINS];
  String reply;
  bool reconfig = false;
  unsigned long pulsed = 0;
  long lag = 0;
  unsigned long now = millis();
  int vars[MAX_VARS];
  bool changed;
  bool restarted = (Time == 0);

  // Measure lag to maintain accuracy between cycles.
  if (Time > 0 && now > Time) {
    lag = (long)(now - Time) - (Config.monPeriod * 1000L);
    log(logDebug, "Initial lag: %ldms", lag);
    if (lag < 0) {
      lag = 0;
    }
  }
  Time = now; // record the start of each cycle

  // Handle reboot due to alarm.
  if (Config.boot == bootAlarm) {
    log(logInfo, "Restarted due to alarm.");
  }

  if (restarted) {
    log(logInfo, "Checking for vars after restart.");
    if (getVars(vars, &changed, &reconfig)) {
      if (changed) {
        log(logDebug, "Persistent vars changed after restart.");
        writeVars(vars);
      }
      *varsum = VarSum;
      if (reconfig) {
	if (config()) {
	  reconfig = false;
	} // Else try again.
      }
    } else {
      log(logWarning, "Failed to get vars after restart.");
    }

    // Always turn off Wi-Fi afterward to ensure stable pin reads and save power.
    Handler->disconnect();
  }

  // Restart if the alarm has gone on for too long.
  // NB: Check AlarmedTime regardless of whether XPin[xAlarmed] is true or not.
  if (AlarmedTime > 0) {
    int alarmed; // Alarmed duration in seconds.
    if (now >= AlarmedTime) {
      alarmed = (now - AlarmedTime)/1000;
    } else { // rolled over
      alarmed = ((0xffffffff - AlarmedTime) + now)/1000;
    }
    log(logDebug, "Alarm duration: %ds", alarmed);
    if (alarmed >= Config.vars[pvAutoRestart]) {
      restart(bootAlarm, false);
    }
  }

  // If we're not configured, report our MAC address and current configuration.
  if (!Configured || Config.dkey[0] == '\0') {
    printConfig();
  }

  // Pulsing happens before anything else, regardless of network connectivity.
  if (Config.vars[pvPulses] != 0 && Config.vars[pvPulseWidth] != 0) {
    pulsePin(NAV_PIN, Config.vars[pvPulses], Config.vars[pvPulseWidth], Config.vars[pvPulseDutyCycle]);
    pulsed = (unsigned long)Config.vars[pvPulses] * Config.vars[pvPulseWidth] * 1000L;
    long gap = (Config.vars[pvPulseCycle] * 1000L) - (long)pulsed;
    if (gap > 0) {
      for (int spanned = 0; spanned < Config.monPeriod - Config.vars[pvPulseCycle]; spanned += Config.vars[pvPulseCycle]) {
        log(logDebug, "Pulse group gap: %dms", gap);
        delay(gap);
        pulsePin(NAV_PIN, Config.vars[pvPulses], Config.vars[pvPulseWidth], Config.vars[pvPulseDutyCycle]);
        pulsed += (gap + ((unsigned long)Config.vars[pvPulses] * Config.vars[pvPulseWidth]));
      }
    }
  }
  XPin[xPulseSuppress] = 0;

  // Check battery voltage if we have an alarm voltage.
  if (Config.vars[pvAlarmVoltage] > 0) {
    Pin pin;
    pin.name[0] = 'A';
    pin.name[1] = '0'+BAT_PIN;
    pin.name[2] = '\0';
    log(logDebug, "Checking battery voltage");
    XPin[xBat] = readPin(&pin);
    if (XPin[xBat] < Config.vars[pvAlarmVoltage]) {
      log(logWarning, "Battery is below alarm voltage!");
      if (Error != error::LowVoltage) {
        setError(error::LowVoltage);
      }
      log(logDebug, "Checking Alarmed pin");
      if (!XPin[xAlarmed]) {
        log(logWarning, "Alarmed pin is not currently alarmed, writing alarm pin");
        // low voltage; raise the alarm.
        cyclePin(STATUS_PIN, statusVoltageAlarm);
        writeAlarm(true, true);
      } else {
        log(logDebug, "Alarmed pin is currently alarmed, no action required");
      }
      return pause(false, pulsed, &lag); // Turns off WiFi.
    }
    log(logDebug, "Checking Alarmed pin");
    if (XPin[xAlarmed]) {
      log(logDebug, "Currently alarmed, checking voltage against recovery voltage");
      if (XPin[xBat] < Config.vars[pvAlarmRecoveryVoltage]) {
        return pause(false, pulsed, &lag);
      }
      log(logInfo, "Low voltage alarm cleared");
      setError(error::None);
      writeAlarm(false, true);
    } else {
      log(logDebug, "Alarmed pin is not currently alarmed");
      if (Error == error::LowVoltage) {
        log(logDebug, "Error is currently LowVoltage but it shouldn't be; changing to None");
        setError(error::None);
      }
    }
    if (XPin[xBat] > Config.vars[pvPeakVoltage]) {
      log(logWarning, "High voltage, pin value: %d, peak voltage: %d", XPin[xBat], Config.vars[pvPeakVoltage]);
    }
  } else {
    XPin[xBat] = -1;
    log(logDebug, "Skipped voltage check");
  }

  Handler->disconnect(); // Disconnect WiFi before taking measurements.

  // Read inputs, if any.
  // NB: We do this before we are connected to the network.
  for (int ii = 0, sz = setPins(Config.inputs, inputs); ii < sz; ii++) {
    readPin(&inputs[ii]);
  }

  // Attempt configuration whenever:
  //   (1) there are no inputs and no outputs, or 
  //   (2) we receive a update code
  if (Config.inputs[0] == '\0' && Config.outputs[0] == '\0') {
    if (!config()) {
      return pause(false, pulsed, &lag);
    }
  }

  // Since version 138 the poll method returns outputs as well as inputs,
  if (Config.inputs[0] != '\0') {
    setPins(Config.outputs, outputs);
    if (!Handler->request(RequestPoll, inputs, outputs, &reconfig, reply)) {
      return pause(false, pulsed, &lag);
    }
  }

  // so we only need to call the act method in if there are no inputs.
  if (Config.inputs[0] == '\0' && Config.outputs[0] != '\0') {
    setPins(Config.outputs, outputs);
    if (!Handler->request(RequestAct, NULL, outputs, &reconfig, reply)) {
      return pause(false, pulsed, &lag);
    }
  }

  if (reconfig && !config()) {
    return pause(false, pulsed, &lag);
  }

  if (*varsum != VarSum) {
    if (!getVars(vars, &changed, &reconfig)) {
      return pause(false, pulsed, &lag);
    }
    if (changed) {
      log(logDebug, "Persistent variable(s) changed");
      writeVars(vars);
    }
    *varsum = VarSum;
  }

  // Adjust for pulse timing inaccuracy and network time.
  pause(true, pulsed, &lag);
  cyclePin(STATUS_PIN, statusOK);
  if (Config.monPeriod == Config.actPeriod) {
    log(logDebug, "Cycle complete");
    return true;
  }
  
  long remaining;
  if (Config.actPeriod * 1000L > pulsed) {
    remaining = (Config.monPeriod - Config.actPeriod) * 1000L;
  } else {
    remaining = Config.monPeriod * 1000L - pulsed;
  }
  if (remaining > lag) {
    remaining -= lag;
    log(logDebug, "Deep sleeping for %dms", remaining);
    ESP.deepSleep(remaining * 1000L);
  }
  return true;
}

// calculated elapsed milliseconds taking into account rollover.
// Note that an unsigned long is only 32 bits.
unsigned long elapsedMillis(unsigned long from) {
  unsigned long elapsed, now = millis();
  if (now >= from) {
    elapsed = now - from;
  } else {
    elapsed = (0xffffffff - from) + now; // Rolled over.
  }
  return elapsed;
}

} // end namespace<|MERGE_RESOLUTION|>--- conflicted
+++ resolved
@@ -154,12 +154,9 @@
 ReaderFunc BinaryReader = NULL;
 int VarSum = 0;
 HandlerManager Handlers;
-<<<<<<< HEAD
 unsigned long StartTime = 0;
-=======
 BaseHandler *Handler;
 String Error = error::None;
->>>>>>> db8011fc
 
 // Other globals.
 static int XPin[xMax] = {100000, 0, 0, 0, 0, 0, 0, 0, 0, 0, -1, 0, 0, 0, 0};
@@ -703,13 +700,9 @@
 // set changed to true if any persistent var has changed.
 // Transient vars, such as "id" or "error" are not saved.
 // Missing persistent vars default to 0, except for peak voltage and auto restart.
-<<<<<<< HEAD
 // Side effects:
 //   - StartTime is set to supplied timestamp (ts), unless already set.
-bool getVars(int vars[MAX_VARS], bool* changed) {
-=======
 bool getVars(int vars[MAX_VARS], bool* changed, bool* reconfig) {
->>>>>>> db8011fc
   String reply, error, id, mode, param, var;
   *changed = false;
 
